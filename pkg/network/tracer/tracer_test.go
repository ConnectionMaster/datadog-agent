--- conflicted
+++ resolved
@@ -45,19 +45,15 @@
 	payloadSizesUDP   = []int{2 << 5, 2 << 8, 2 << 12, 2 << 14}
 )
 
-<<<<<<< HEAD
+// runtimeCompilationEnvVar forces use of the runtime compiler for ebpf functionality
+const runtimeCompilationEnvVar = "DD_TESTS_RUNTIME_COMPILED"
+
 func TestMain(m *testing.M) {
 	log.SetupLogger(seelog.Default, "trace")
-=======
-// runtimeCompilationEnvVar forces use of the runtime compiler for ebpf functionality
-const runtimeCompilationEnvVar = "DD_TESTS_RUNTIME_COMPILED"
-
-func TestMain(m *testing.M) {
 	cfg := testConfig()
 	if cfg.EnableRuntimeCompiler {
 		fmt.Println("RUNTIME COMPILER ENABLED")
 	}
->>>>>>> dc0d744b
 	os.Exit(m.Run())
 }
 
