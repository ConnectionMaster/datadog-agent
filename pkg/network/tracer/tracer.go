--- conflicted
+++ resolved
@@ -91,14 +91,9 @@
 	// Connections for the tracer to blacklist
 	sourceExcludes []*network.ConnectionFilter
 	destExcludes   []*network.ConnectionFilter
-<<<<<<< HEAD
-
-	conntrack *cachedConntrack
 
 	routeCache  network.RouteCache
 	subnetCache map[int]network.Subnet
-=======
->>>>>>> 9034372e
 }
 
 const (
@@ -252,12 +247,8 @@
 		perfHandler:    perfHandlerTCP,
 		flushIdle:      make(chan chan struct{}),
 		stop:           make(chan struct{}),
-<<<<<<< HEAD
-		conntrack:      newCachedConntrack(config.ProcRoot, netlink.NewConntrack, 128),
 		routeCache:     network.NewRouteCache(512, network.NewNetlinkRouter(config.ProcRoot)),
 		subnetCache:    make(map[int]network.Subnet),
-=======
->>>>>>> 9034372e
 	}
 
 	tr.perfMap, tr.batchManager, err = tr.initPerfPolling(perfHandlerTCP)
