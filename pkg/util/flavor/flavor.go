// Unless explicitly stated otherwise all files in this repository are licensed
// under the Apache License Version 2.0.
// This product includes software developed at Datadog (https://www.datadoghq.com/).
// Copyright 2016-2020 Datadog, Inc.

package flavor

import "github.com/DataDog/datadog-agent/pkg/config"

const (
	// DefaultAgent is the default Agent flavor
	DefaultAgent = "agent"
	// IotAgent is the IoT Agent flavor
	IotAgent = "iot_agent"
	// ClusterAgent is the Cluster Agent flavor
	ClusterAgent = "cluster_agent"
	// Dogstatsd is the DogStatsD flavor
	Dogstatsd = "dogstatsd"
	// SecurityAgent is the Security Agent flavor
	SecurityAgent = "security_agent"
<<<<<<< HEAD
	// ServerlessAgent is an Agent running in a serverless environment
	ServerlessAgent = "serverless_agent"
=======
	// HerokuAgent is the Heroku Agent flavor
	HerokuAgent = "heroku_agent"
>>>>>>> d3ee6531
)

var agentFlavor = DefaultAgent

// SetFlavor sets the Agent flavor
func SetFlavor(flavor string) {
	agentFlavor = flavor

	if agentFlavor == IotAgent {
		config.Datadog.Set("iot_host", true)
	}
}

// GetFlavor gets the running Agent flavor
// it MUST NOT be called before the main package is initialized;
// e.g. in init functions or to initialize package constants or variables.
func GetFlavor() string {
	return agentFlavor
}<|MERGE_RESOLUTION|>--- conflicted
+++ resolved
@@ -18,13 +18,10 @@
 	Dogstatsd = "dogstatsd"
 	// SecurityAgent is the Security Agent flavor
 	SecurityAgent = "security_agent"
-<<<<<<< HEAD
 	// ServerlessAgent is an Agent running in a serverless environment
 	ServerlessAgent = "serverless_agent"
-=======
 	// HerokuAgent is the Heroku Agent flavor
 	HerokuAgent = "heroku_agent"
->>>>>>> d3ee6531
 )
 
 var agentFlavor = DefaultAgent
