[[constraint]]
  name = "github.com/DataDog/agent-payload"
  version = "4.15.0"

[[constraint]]
  name = "github.com/google/gopacket"
  revision = "c340012d34adb8462b1e23ad4d7a73944f4224b8"

[[constraint]]
  name = "github.com/DataDog/gohai"
  branch = "master"

[[constraint]]
  name = "github.com/DataDog/zstd.v1.3"
  source = "github.com/DataDog/zstd"
  version = "~v1.3.0"

[[constraint]]
  name = "github.com/Microsoft/go-winio"
  version = "~v0.4.7"

[[constraint]]
  name = "github.com/hashicorp/consul"
  version = "~1.0.0"

[[constraint]]
  name = "github.com/beevik/ntp"
  version = "~0.2.0"

[[constraint]]
  name = "github.com/cihub/seelog"
  version = "=v2.6"

[[constraint]]
  name = "github.com/coreos/etcd"
  version = "~3.2.0"

[[constraint]]
  name = "github.com/coreos/go-semver"
  version = "~v0.2.0"

[[constraint]]
  name = "github.com/docker/docker"
  version = "~v1.13.1"

[[constraint]]
  name = "github.com/containerd/containerd"
  version = "~v1.2.2"

[[override]]
  version = "kubernetes-1.15.0"
  name = "k8s.io/cloud-provider"

[[override]]
  name = "github.com/gogo/protobuf"
  version = "v1.0.0"

[[override]]
  name = "github.com/golang/protobuf"
  version = "v1.1.0"

[[override]]
  name = "github.com/gogo/googleapis"
  version = "v1.0.0"

[[override]]
  name = "github.com/kubernetes/apimachinery"
  branch = "release-1.15"

[[constraint]]
  name = "k8s.io/cri-api"
  branch = "release-1.15"

[[override]]
  name = "k8s.io/apimachinery"
  branch = "release-1.15"

[[override]]
  name = "github.com/kubernetes/client-go"
  branch = "release-12.0"

[[override]]
  name = "k8s.io/client-go"
  branch = "release-12.0"

[[override]]
  name = "github.com/kubernetes/api"
  branch = "release-1.15"

[[override]]
  name = "k8s.io/api"
  branch = "release-1.15"

[[override]]
  name = "github.com/kubernetes/apiserver"
  branch = "release-1.15"

[[override]]
  name = "github.com/prometheus/client_golang"
  revision = "e7e903064f5e9eb5da98208bae10b475d4db0f8c"

[[override]]
  name = "k8s.io/apiserver"
  branch = "release-1.15"

[[override]]
  name = "github.com/kubernetes/metrics"
  branch = "release-1.15"

[[override]]
  name = "k8s.io/metrics"
  branch = "release-1.15"

[[override]]
  name = "github.com/kubernetes-incubator/custom-metrics-apiserver"
  revision = "3d9be26a50eb64531fc40eb31a5f3e6720956dc6"

[[constraint]]
  name = "github.com/gorilla/mux"
  version = "~v1.6.1"

[[constraint]]
  name = "github.com/mholt/archiver"
  revision = "26cf5bb32d07aa4e8d0de15f56ce516f4641d7df"

[[constraint]]
  name = "github.com/kardianos/osext"
  revision = "ae77be60afb1dcacde03767a8c37337fad28ac14"

[[constraint]]
  name = "github.com/patrickmn/go-cache"
  version = "~v2.1.0"

[[constraint]]
  name = "github.com/shirou/gopsutil"
  version = "^v2.18.12"

[[constraint]]
  name = "github.com/spf13/cobra"
  version = "~v0.0.1"

[[override]]
  name = "github.com/json-iterator/go"
  version = "~1.1.4"

[[constraint]]
  name = "github.com/DataDog/viper"
  version = "~v1.7.0"

[[constraint]]
  name = "github.com/coreos/go-systemd"
  version = "~v16"

[[constraint]]
  name = "github.com/stretchr/testify"
  version = "~v1.2.1"

[[constraint]]
  name = "gopkg.in/yaml.v2"
  version = "~v2.2.2"

[[constraint]]
  name = "gopkg.in/zorkian/go-datadog-api.v2"
  version = "~v2.12"

[[constraint]]
  name = "github.com/aws/aws-sdk-go"
  version = "~v1.12.74"

[[constraint]]
  branch = "master"
  name = "github.com/lxn/win"

[[override]]
  name = "github.com/StackExchange/wmi"
  revision = "5d049714c4a64225c3c79a7cf7d02f7fb5b96338"

[[override]]
  name = "github.com/jhoonb/archivex"
  revision = "be4efa7ec0c38ab76d56037014c90d48d6b13037"

[[override]]
  name = "github.com/ugorji/go"
  revision = "8c0409fcbb70099c748d71f714529204975f6c3f"

[[constraint]]
  name = "github.com/clbanning/mxj"
  version = "1.8.0"

[[constraint]]
  name = "k8s.io/kubernetes"
  version = "1.13.1"

[[override]]
  name = "sigs.k8s.io/structured-merge-diff"
  revision = "e85c7b244fd2cc57bb829d73a061f93a441e63ce"

[[override]]
  name = "k8s.io/kube-openapi"
  revision = "b3a7cee44a305be0a69e1b9ac03018307287e1b0"

[[override]]
  name = "github.com/docker/distribution"
  revision = "0ac367fd6bee057d404c405a298b4b7aedf301ec"

[[override]]
  name = "bitbucket.org/ww/goautoneg"
  source = "github.com/adjust/goautoneg"
  revision = "d788f35a0315672bc90f50a6145d1252a230ee0d"

[[override]]
  name = "github.com/spf13/cast"
  source = "github.com/DataDog/cast"
  revision = "1ee8c8bd14a3d768a7ff681617ed56bc6c204940"

[[constraint]]
  name = "github.com/DataDog/gopsutil"
  revision = "833e93ecbcfd25e491eceea5e42c49c22dac7ed1"

[[constraint]]
  name = "github.com/iovisor/gobpf"
  source = "github.com/DataDog/gobpf"
  revision = "a14c39bf99c7539b5578baf2449ff2e37dd35901"

[[constraint]]
  name = "github.com/florianl/go-conntrack"
  revision = "06743d3a59db658e0e9aaddc9acff6d01ce643fb"

[[override]]
  name = "golang.org/x/sys"
  revision = "61b9204099cb1bebc803c9ffb9b2d3acd9d457d9"

[[constraint]]
  branch = "master"
  name = "github.com/benesch/cgosymbolizer"

[[override]]
  name = "github.com/ianlancetaylor/cgosymbolizer"
  source = "github.com/ianlancetaylor/cgosymbolizer"
  revision = "f5072df9c550dc687157e5d7efb50825cdf8f0eb"

[[override]]
  name = "sigs.k8s.io/controller-runtime"
  source = "https://github.com/kubernetes-sigs/controller-runtime"
  version = "v0.2.0"

[[override]]
  name = "gopkg.in/fsnotify.v1"
  source = "https://github.com/fsnotify/fsnotify.git"

[[constraint]]
  name = "github.com/DataDog/watermarkpodautoscaler"
  revision = "ad62a4aaf72c29831f04296c2a2f6a99c895daf6"

<<<<<<< HEAD
[[override]]
  name = "github.com/hashicorp/golang-lru"
  version = "v0.5.3"
=======
[[constraint]]
  name = "github.com/twmb/murmur3"
  version = "1.0.0"
>>>>>>> 9325a7a4
<|MERGE_RESOLUTION|>--- conflicted
+++ resolved
@@ -252,12 +252,10 @@
   name = "github.com/DataDog/watermarkpodautoscaler"
   revision = "ad62a4aaf72c29831f04296c2a2f6a99c895daf6"
 
-<<<<<<< HEAD
 [[override]]
   name = "github.com/hashicorp/golang-lru"
   version = "v0.5.3"
-=======
+
 [[constraint]]
   name = "github.com/twmb/murmur3"
-  version = "1.0.0"
->>>>>>> 9325a7a4
+  version = "1.0.0"